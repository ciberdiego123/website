<<<<<<< HEAD
# Temp files
*~

# Intellij
.idea
*.iml

# public generated folder
public/
=======
# Vim
*~

# Hugo
public
>>>>>>> 73a89728
<|MERGE_RESOLUTION|>--- conflicted
+++ resolved
@@ -1,4 +1,3 @@
-<<<<<<< HEAD
 # Temp files
 *~
 
@@ -8,10 +7,3 @@
 
 # public generated folder
 public/
-=======
-# Vim
-*~
-
-# Hugo
-public
->>>>>>> 73a89728
